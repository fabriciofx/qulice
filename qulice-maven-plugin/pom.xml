<?xml version="1.0"?>
<!--
 *
 * Copyright (c) 2011-2014, Qulice.com
 * All rights reserved.
 *
 * Redistribution and use in source and binary forms, with or without
 * modification, are permitted provided that the following conditions
 * are met: 1) Redistributions of source code must retain the above
 * copyright notice, this list of conditions and the following
 * disclaimer. 2) Redistributions in binary form must reproduce the above
 * copyright notice, this list of conditions and the following
 * disclaimer in the documentation and/or other materials provided
 * with the distribution. 3) Neither the name of the Qulice.com nor
 * the names of its contributors may be used to endorse or promote
 * products derived from this software without specific prior written
 * permission.
 *
 * THIS SOFTWARE IS PROVIDED BY THE COPYRIGHT HOLDERS AND CONTRIBUTORS
 * "AS IS" AND ANY EXPRESS OR IMPLIED WARRANTIES, INCLUDING, BUT
 * NOT LIMITED TO, THE IMPLIED WARRANTIES OF MERCHANTABILITY AND
 * FITNESS FOR A PARTICULAR PURPOSE ARE DISCLAIMED. IN NO EVENT SHALL
 * THE COPYRIGHT HOLDER OR CONTRIBUTORS BE LIABLE FOR ANY DIRECT,
 * INDIRECT, INCIDENTAL, SPECIAL, EXEMPLARY, OR CONSEQUENTIAL DAMAGES
 * (INCLUDING, BUT NOT LIMITED TO, PROCUREMENT OF SUBSTITUTE GOODS OR
 * SERVICES; LOSS OF USE, DATA, OR PROFITS; OR BUSINESS INTERRUPTION)
 * HOWEVER CAUSED AND ON ANY THEORY OF LIABILITY, WHETHER IN CONTRACT,
 * STRICT LIABILITY, OR TORT (INCLUDING NEGLIGENCE OR OTHERWISE)
 * ARISING IN ANY WAY OUT OF THE USE OF THIS SOFTWARE, EVEN IF ADVISED
 * OF THE POSSIBILITY OF SUCH DAMAGE.
 *
 * @version $Id$
 -->
<project xmlns="http://maven.apache.org/POM/4.0.0" xmlns:xsi="http://www.w3.org/2001/XMLSchema-instance" xsi:schemaLocation="http://maven.apache.org/POM/4.0.0 http://maven.apache.org/maven-v4_0_0.xsd">
    <modelVersion>4.0.0</modelVersion>
    <parent>
        <groupId>com.qulice</groupId>
        <artifactId>qulice</artifactId>
        <version>1.0-SNAPSHOT</version>
    </parent>
    <artifactId>qulice-maven-plugin</artifactId>
    <packaging>maven-plugin</packaging>
    <name>qulice-maven-plugin</name>
    <properties>
        <maven.version>3.0.5</maven.version>
    </properties>
    <dependencies>
        <dependency>
            <groupId>com.qulice</groupId>
            <artifactId>qulice-spi</artifactId>
            <version>${project.version}</version>
        </dependency>
        <dependency>
            <groupId>org.apache.maven.plugin-tools</groupId>
            <artifactId>maven-plugin-annotations</artifactId>
            <version>3.3</version>
            <scope>provided</scope>
        </dependency>
        <dependency>
            <groupId>com.google.guava</groupId>
            <artifactId>guava</artifactId>
            <scope>test</scope>
        </dependency>
        <dependency>
            <groupId>com.qulice</groupId>
            <artifactId>qulice-checkstyle</artifactId>
            <version>${project.version}</version>
        </dependency>
        <dependency>
            <groupId>org.apache.maven.reporting</groupId>
            <artifactId>maven-reporting-exec</artifactId>
            <version>1.1</version>
        </dependency>
        <dependency>
            <groupId>com.qulice</groupId>
            <artifactId>qulice-pmd</artifactId>
            <version>${project.version}</version>
            <exclusions>
                <exclusion>
                    <groupId>ant</groupId>
                    <artifactId>ant</artifactId>
                </exclusion>
                <exclusion>
                    <!-- http://jira.codehaus.org/browse/MPLUGIN-221 -->
                    <groupId>com.ibm.icu</groupId>
                    <artifactId>icu4j</artifactId>
                </exclusion>
                <exclusion>
                    <groupId>xerces</groupId>
                    <artifactId>xmlParserAPIs</artifactId>
                </exclusion>
                <exclusion>
                    <groupId>org.ow2.asm</groupId>
                    <artifactId>asm</artifactId>
                </exclusion>
                <exclusion>
                    <groupId>net.java.dev.javacc</groupId>
                    <artifactId>javacc</artifactId>
                </exclusion>
            </exclusions>
        </dependency>
        <dependency>
            <groupId>com.google.code.findbugs</groupId>
            <artifactId>jsr305</artifactId>
            <version>2.0.3</version>
        </dependency>
        <dependency>
            <groupId>xerces</groupId>
            <artifactId>xmlParserAPIs</artifactId>
            <version>2.6.2</version>
        </dependency>
        <dependency>
            <groupId>com.qulice</groupId>
            <artifactId>qulice-codenarc</artifactId>
            <version>${project.version}</version>
        </dependency>
        <dependency>
            <groupId>com.qulice</groupId>
            <artifactId>qulice-findbugs</artifactId>
            <version>${project.version}</version>
        </dependency>
        <dependency>
            <groupId>com.qulice</groupId>
            <artifactId>qulice-xml</artifactId>
            <version>${project.version}</version>
        </dependency>
        <dependency>
            <groupId>commons-io</groupId>
            <artifactId>commons-io</artifactId>
        </dependency>
        <dependency>
            <groupId>commons-collections</groupId>
            <artifactId>commons-collections</artifactId>
        </dependency>
        <dependency>
            <groupId>com.jcabi</groupId>
            <artifactId>jcabi-log</artifactId>
        </dependency>
        <dependency>
            <groupId>com.jcabi</groupId>
            <artifactId>jcabi-xml</artifactId>
        </dependency>
        <dependency>
            <!-- Forward all calls to SLF4J to Maven log. -->
            <groupId>com.jcabi</groupId>
            <artifactId>jcabi-maven-slf4j</artifactId>
        </dependency>
        <dependency>
            <groupId>org.apache.maven</groupId>
            <artifactId>maven-core</artifactId>
            <version>${maven.version}</version>
        </dependency>
        <dependency>
            <groupId>org.apache.maven</groupId>
            <artifactId>maven-plugin-api</artifactId>
            <version>${maven.version}</version>
        </dependency>
        <dependency>
            <groupId>org.apache.maven</groupId>
            <artifactId>maven-model</artifactId>
            <version>${maven.version}</version>
        </dependency>
        <dependency>
            <groupId>org.apache.maven</groupId>
            <artifactId>maven-artifact</artifactId>
            <version>${maven.version}</version>
        </dependency>
        <dependency>
            <groupId>org.apache.maven.shared</groupId>
            <artifactId>maven-dependency-analyzer</artifactId>
            <version>1.4</version>
            <exclusions>
                <exclusion>
                    <groupId>org.apache.maven</groupId>
                    <artifactId>maven-project</artifactId>
                </exclusion>
                <exclusion>
                    <groupId>org.apache.maven</groupId>
                    <artifactId>maven-artifact-manager</artifactId>
                </exclusion>
            </exclusions>
        </dependency>
        <dependency>
            <groupId>org.apache.maven.plugin-testing</groupId>
            <artifactId>maven-plugin-testing-harness</artifactId>
            <version>3.1.0</version>
            <scope>test</scope>
            <exclusions>
                <exclusion>
                    <groupId>junit</groupId>
                    <artifactId>junit</artifactId>
                </exclusion>
            </exclusions>
        </dependency>
        <dependency>
            <groupId>org.codehaus.plexus</groupId>
            <artifactId>plexus-utils</artifactId>
            <version>3.0.17</version>
        </dependency>
        <dependency>
            <groupId>org.codehaus.plexus</groupId>
            <artifactId>plexus-container-default</artifactId>
            <version>1.5.5</version>
            <scope>provided</scope>
            <exclusions>
                <exclusion>
                    <groupId>commons-logging</groupId>
                    <artifactId>commons-logging-api</artifactId>
                </exclusion>
            </exclusions>
        </dependency>
        <dependency>
            <groupId>org.sonatype.sisu</groupId>
            <artifactId>sisu-inject-plexus</artifactId>
            <version>2.5.3</version>
            <scope>runtime</scope>
            <exclusions>
                <exclusion>
                    <groupId>com.google.guava</groupId>
                    <artifactId>guava</artifactId>
                </exclusion>
            </exclusions>
        </dependency>
        <dependency>
            <groupId>org.apache.commons</groupId>
            <artifactId>commons-lang3</artifactId>
        </dependency>
    </dependencies>
    <build>
        <plugins>
            <plugin>
                <artifactId>maven-compiler-plugin</artifactId>
                <executions>
                    <execution>
                        <id>default-compile</id>
                        <configuration>
                            <excludes>
                                <exclude>**/HelpMojo.java</exclude>
                            </excludes>
                        </configuration>
                    </execution>
                    <execution>
                        <id>default-testCompile</id>
                        <configuration>
                            <compilerArgument>-Xlint:-processing</compilerArgument>
                        </configuration>
                    </execution>
                    <execution>
                        <id>compile-helpmojo</id>
                        <goals>
                            <goal>compile</goal>
                        </goals>
                        <configuration>
                            <includes>
                                <include>**/HelpMojo.java</include>
                            </includes>
                            <compilerArgument>-Xlint:-unchecked,-rawtypes</compilerArgument>
                        </configuration>
                    </execution>
                </executions>
            </plugin>
            <plugin>
                <artifactId>maven-plugin-plugin</artifactId>
                <configuration>
                    <skipErrorNoDescriptorsFound>true</skipErrorNoDescriptorsFound>
                </configuration>
                <executions>
                    <execution>
                        <goals>
                            <goal>helpmojo</goal>
                            <goal>descriptor</goal>
                        </goals>
                    </execution>
                </executions>
            </plugin>
            <plugin>
                <artifactId>maven-invoker-plugin</artifactId>
                <!--
                Latest version of the plugin (1.8) is based on Groovy 2.0.1,
                which is based on ASM 4.0, while CodeNarc and FindBugs are still using ASM 3.x.
                This version mismatch leads to an exception in runtime,
                explained in http://stackoverflow.com/questions/11738732/
                That's why we downgrade the version here to 1.6, which is
                based on Groovy 1.8.6, which is using ASM 3.2.
                -->
                <version>1.6</version>
                <configuration combine.children="append">
                    <mergeUserSettings>true</mergeUserSettings>
                    <!--
                    With this construct you can exclude certain IT projects.
                    -->
                    <pomIncludes>
                        <pomInclude>checkstyle-exceptions/pom.xml</pomInclude>
                        <pomInclude>checkstyle-violations/pom.xml</pomInclude>
                        <pomInclude>checkstyle-newlines/pom.xml</pomInclude>
                        <pomInclude>pmd-violations/pom.xml</pomInclude>
                        <pomInclude>codenarc-violations/pom.xml</pomInclude>
                        <pomInclude>findbugs-violations/pom.xml</pomInclude>
                        <pomInclude>dependency-violations/pom.xml</pomInclude>
                        <pomInclude>multi-module/pom.xml</pomInclude>
                        <pomInclude>pom-xpath-validator-violations</pomInclude>
                        <pomInclude>duplicate-finder-violations</pomInclude>
<<<<<<< HEAD
                        <!--<pomInclude>duplicate-finder-ignore-deps</pomInclude>-->
=======
                        <!--
                         @todo #251 Rename volations.JS to violations.js after a new version
                          of parent is published (that uses qulice which has jslint configured
                          to use src/main for the js file locations)
                          and uncomment following line.
                        <pomInclude>js-violations/pom.xml</pomInclude>
                        -->
>>>>>>> 437a6b7c
                    </pomIncludes>
                    <extraArtifacts>
                        <extraArtifact>${project.groupId}:qulice-checkstyle:${project.version}:jar</extraArtifact>
                        <extraArtifact>${project.groupId}:qulice-codenarc:${project.version}:jar</extraArtifact>
                        <extraArtifact>${project.groupId}:qulice-findbugs:${project.version}:jar</extraArtifact>
                        <extraArtifact>${project.groupId}:qulice-pmd:${project.version}:jar</extraArtifact>
                        <extraArtifact>${project.groupId}:qulice-spi:${project.version}:jar</extraArtifact>
                        <extraArtifact>${project.groupId}:qulice-xml:${project.version}:jar</extraArtifact>
                    </extraArtifacts>
                </configuration>
                <dependencies>
                    <dependency>
                        <groupId>${project.groupId}</groupId>
                        <artifactId>qulice-checkstyle</artifactId>
                        <version>${project.version}</version>
                    </dependency>
                    <dependency>
                        <groupId>${project.groupId}</groupId>
                        <artifactId>qulice-codenarc</artifactId>
                        <version>${project.version}</version>
                    </dependency>
                    <dependency>
                        <groupId>${project.groupId}</groupId>
                        <artifactId>qulice-findbugs</artifactId>
                        <version>${project.version}</version>
                    </dependency>
                    <dependency>
                        <groupId>${project.groupId}</groupId>
                        <artifactId>qulice-pmd</artifactId>
                        <version>${project.version}</version>
                    </dependency>
                    <dependency>
                        <groupId>${project.groupId}</groupId>
                        <artifactId>qulice-spi</artifactId>
                        <version>${project.version}</version>
                    </dependency>
                    <dependency>
                        <groupId>${project.groupId}</groupId>
                        <artifactId>qulice-xml</artifactId>
                        <version>${project.version}</version>
                    </dependency>
                </dependencies>
            </plugin>
            <plugin>
                <groupId>com.github.github</groupId>
                <artifactId>site-maven-plugin</artifactId>
                <configuration>
                    <path>${project.artifactId}</path>
                </configuration>
            </plugin>
        </plugins>
    </build>
    <profiles>
        <profile>
            <id>qulice</id>
            <build>
                <plugins>
                    <plugin>
                        <groupId>com.qulice</groupId>
                        <artifactId>qulice-maven-plugin</artifactId>
                        <configuration>
                            <excludes combine.children="append">
                                <exclude>findbugs:.*</exclude>
                                <exclude>checkstyle:/src/it/.*</exclude>
                                <exclude>pmd:.*/src/it/.*</exclude>
                                <exclude>xml:/src/it/.*</exclude>
                                <exclude>duplicatefinder:.*</exclude>
                            </excludes>
                        </configuration>
                    </plugin>
                </plugins>
            </build>
        </profile>
    </profiles>
</project><|MERGE_RESOLUTION|>--- conflicted
+++ resolved
@@ -300,9 +300,7 @@
                         <pomInclude>multi-module/pom.xml</pomInclude>
                         <pomInclude>pom-xpath-validator-violations</pomInclude>
                         <pomInclude>duplicate-finder-violations</pomInclude>
-<<<<<<< HEAD
                         <!--<pomInclude>duplicate-finder-ignore-deps</pomInclude>-->
-=======
                         <!--
                          @todo #251 Rename volations.JS to violations.js after a new version
                           of parent is published (that uses qulice which has jslint configured
@@ -310,7 +308,6 @@
                           and uncomment following line.
                         <pomInclude>js-violations/pom.xml</pomInclude>
                         -->
->>>>>>> 437a6b7c
                     </pomIncludes>
                     <extraArtifacts>
                         <extraArtifact>${project.groupId}:qulice-checkstyle:${project.version}:jar</extraArtifact>
