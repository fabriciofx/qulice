/**
 * Copyright (c) 2011-2016, Qulice.com
 * All rights reserved.
 *
 * Redistribution and use in source and binary forms, with or without
 * modification, are permitted provided that the following conditions
 * are met: 1) Redistributions of source code must retain the above
 * copyright notice, this list of conditions and the following
 * disclaimer. 2) Redistributions in binary form must reproduce the above
 * copyright notice, this list of conditions and the following
 * disclaimer in the documentation and/or other materials provided
 * with the distribution. 3) Neither the name of the Qulice.com nor
 * the names of its contributors may be used to endorse or promote
 * products derived from this software without specific prior written
 * permission.
 *
 * THIS SOFTWARE IS PROVIDED BY THE COPYRIGHT HOLDERS AND CONTRIBUTORS
 * "AS IS" AND ANY EXPRESS OR IMPLIED WARRANTIES, INCLUDING, BUT
 * NOT LIMITED TO, THE IMPLIED WARRANTIES OF MERCHANTABILITY AND
 * FITNESS FOR A PARTICULAR PURPOSE ARE DISCLAIMED. IN NO EVENT SHALL
 * THE COPYRIGHT HOLDER OR CONTRIBUTORS BE LIABLE FOR ANY DIRECT,
 * INDIRECT, INCIDENTAL, SPECIAL, EXEMPLARY, OR CONSEQUENTIAL DAMAGES
 * (INCLUDING, BUT NOT LIMITED TO, PROCUREMENT OF SUBSTITUTE GOODS OR
 * SERVICES; LOSS OF USE, DATA, OR PROFITS; OR BUSINESS INTERRUPTION)
 * HOWEVER CAUSED AND ON ANY THEORY OF LIABILITY, WHETHER IN CONTRACT,
 * STRICT LIABILITY, OR TORT (INCLUDING NEGLIGENCE OR OTHERWISE)
 * ARISING IN ANY WAY OUT OF THE USE OF THIS SOFTWARE, EVEN IF ADVISED
 * OF THE POSSIBILITY OF SUCH DAMAGE.
 */
package com.qulice.maven;

import com.qulice.checkstyle.CheckstyleValidator;
import com.qulice.spi.Environment;
import com.qulice.spi.ResourceValidator;
import com.qulice.spi.Validator;
import java.util.Collection;
import java.util.Collections;
import java.util.LinkedHashSet;
import java.util.Set;

/**
 * Provider of validators.
 *
 * @author Yegor Bugayenko (yegor@tpc2.com)
 * @version $Id$
 * @since 0.3
 * @checkstyle ClassDataAbstractionCoupling (500 lines)
 */
final class DefaultValidatorsProvider implements ValidatorsProvider {
    /**
     * Environment to use for validation.
     */
    private final Environment env;

    /**
     * Constructor.
     * @param env Environment to use for validation.
     */
    DefaultValidatorsProvider(final Environment env) {
        this.env = env;
    }

    @Override
    public Set<MavenValidator> internal() {
        final Set<MavenValidator> validators = new LinkedHashSet<>();
        validators.add(new PomXpathValidator());
        validators.add(new EnforcerValidator());
        validators.add(new DuplicateFinderValidator());
        validators.add(new SvnPropertiesValidator());
        validators.add(new CoberturaValidator());
        validators.add(new DependenciesValidator());
        validators.add(new JslintValidator());
        validators.add(new SnapshotsValidator());
        return validators;
    }

    // @todo #61:30min Make PmdValidator inherit from ResourceValidator and use
    //  it similarly to CheckstyleValidator. Move it to externalResource method
    //  and make sure all the tests pass.
    // @todo #61:30min Make FindBugsValidator inherit from ResourceValidator and
    //  use it similarly to CheckstyleValidator. Remember to move it to
    //  externalResource method and make sure all the tests pass.
    // @todo #61:30min Make XmlValidator and CodeNarcValidator inherit from
    //  ResourceValidator and use it similarly to CheckstyleValidator. Remember
    //  to move it to externalResource method and make sure all the tests pass.
    @Override
    public Set<Validator> external() {
<<<<<<< HEAD
        final Set<Validator> validators =
            new LinkedHashSet<Validator>();
        validators.add(new com.qulice.pmd.PmdValidator());
=======
        final Set<Validator> validators = new LinkedHashSet<>();
        validators.add(new com.qulice.pmd.PMDValidator());
>>>>>>> 6025159f
        validators.add(new com.qulice.findbugs.FindBugsValidator());
        validators.add(new com.qulice.xml.XmlValidator());
        validators.add(new com.qulice.codenarc.CodeNarcValidator());
        return validators;
    }

    @Override
    public Collection<ResourceValidator> externalResource() {
        return Collections.<ResourceValidator>singleton(
            new CheckstyleValidator(this.env)
        );
    }
}<|MERGE_RESOLUTION|>--- conflicted
+++ resolved
@@ -74,7 +74,7 @@
         return validators;
     }
 
-    // @todo #61:30min Make PmdValidator inherit from ResourceValidator and use
+    // @todo #61:30min Make PMDValidator inherit from ResourceValidator and use
     //  it similarly to CheckstyleValidator. Move it to externalResource method
     //  and make sure all the tests pass.
     // @todo #61:30min Make FindBugsValidator inherit from ResourceValidator and
@@ -85,14 +85,8 @@
     //  to move it to externalResource method and make sure all the tests pass.
     @Override
     public Set<Validator> external() {
-<<<<<<< HEAD
-        final Set<Validator> validators =
-            new LinkedHashSet<Validator>();
+        final Set<Validator> validators = new LinkedHashSet<>();
         validators.add(new com.qulice.pmd.PmdValidator());
-=======
-        final Set<Validator> validators = new LinkedHashSet<>();
-        validators.add(new com.qulice.pmd.PMDValidator());
->>>>>>> 6025159f
         validators.add(new com.qulice.findbugs.FindBugsValidator());
         validators.add(new com.qulice.xml.XmlValidator());
         validators.add(new com.qulice.codenarc.CodeNarcValidator());
