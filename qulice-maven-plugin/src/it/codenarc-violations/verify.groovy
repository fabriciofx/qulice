/**
 *
 * Copyright (c) 2011, Qulice.com
 * All rights reserved.
 *
 * Redistribution and use in source and binary forms, with or without
 * modification, are permitted provided that the following conditions
 * are met: 1) Redistributions of source code must retain the above
 * copyright notice, this list of conditions and the following
 * disclaimer. 2) Redistributions in binary form must reproduce the above
 * copyright notice, this list of conditions and the following
 * disclaimer in the documentation and/or other materials provided
 * with the distribution. 3) Neither the name of the Qulice.com nor
 * the names of its contributors may be used to endorse or promote
 * products derived from this software without specific prior written
 * permission.
 *
 * THIS SOFTWARE IS PROVIDED BY THE COPYRIGHT HOLDERS AND CONTRIBUTORS
 * "AS IS" AND ANY EXPRESS OR IMPLIED WARRANTIES, INCLUDING, BUT
 * NOT LIMITED TO, THE IMPLIED WARRANTIES OF MERCHANTABILITY AND
 * FITNESS FOR A PARTICULAR PURPOSE ARE DISCLAIMED. IN NO EVENT SHALL
 * THE COPYRIGHT HOLDER OR CONTRIBUTORS BE LIABLE FOR ANY DIRECT,
 * INDIRECT, INCIDENTAL, SPECIAL, EXEMPLARY, OR CONSEQUENTIAL DAMAGES
 * (INCLUDING, BUT NOT LIMITED TO, PROCUREMENT OF SUBSTITUTE GOODS OR
 * SERVICES; LOSS OF USE, DATA, OR PROFITS; OR BUSINESS INTERRUPTION)
 * HOWEVER CAUSED AND ON ANY THEORY OF LIABILITY, WHETHER IN CONTRACT,
 * STRICT LIABILITY, OR TORT (INCLUDING NEGLIGENCE OR OTHERWISE)
 * ARISING IN ANY WAY OUT OF THE USE OF THIS SOFTWARE, EVEN IF ADVISED
 * OF THE POSSIBILITY OF SUCH DAMAGE.
 *
 * @version $Id$
 *
 * Validate that the build really failed and violations were reported.
 */

def log = new File(basedir, 'build.log')
<<<<<<< HEAD
assert log.text.findAll('println should be replaced with something more robust').size() == 1
assert log.text.contains('Semi-colons as line endings can be removed safely')
=======
assert log.text.contains('src/script.groovy[1]: println should be replaced with something more robust')
assert log.text.contains('src/script.groovy[1]: Semi-colons as line endings can be removed safely')
assert log.text.contains('module/src/script.groovy[1]: println should be replaced with something more robust')
>>>>>>> 03dad398
<|MERGE_RESOLUTION|>--- conflicted
+++ resolved
@@ -34,11 +34,6 @@
  */
 
 def log = new File(basedir, 'build.log')
-<<<<<<< HEAD
-assert log.text.findAll('println should be replaced with something more robust').size() == 1
-assert log.text.contains('Semi-colons as line endings can be removed safely')
-=======
-assert log.text.contains('src/script.groovy[1]: println should be replaced with something more robust')
+assert log.text.findAll('src/script.groovy[1]: println should be replaced with something more robust').size() == 1
 assert log.text.contains('src/script.groovy[1]: Semi-colons as line endings can be removed safely')
-assert log.text.contains('module/src/script.groovy[1]: println should be replaced with something more robust')
->>>>>>> 03dad398
+assert log.text.contains('module/src/script.groovy[1]: println should be replaced with something more robust')