<?xml version="1.0"?>
<!--
 *
 * Copyright (c) 2011-2013, Qulice.com
 * All rights reserved.
 *
 * Redistribution and use in source and binary forms, with or without
 * modification, are permitted provided that the following conditions
 * are met: 1) Redistributions of source code must retain the above
 * copyright notice, this list of conditions and the following
 * disclaimer. 2) Redistributions in binary form must reproduce the above
 * copyright notice, this list of conditions and the following
 * disclaimer in the documentation and/or other materials provided
 * with the distribution. 3) Neither the name of the Qulice.com nor
 * the names of its contributors may be used to endorse or promote
 * products derived from this software without specific prior written
 * permission.
 *
 * THIS SOFTWARE IS PROVIDED BY THE COPYRIGHT HOLDERS AND CONTRIBUTORS
 * "AS IS" AND ANY EXPRESS OR IMPLIED WARRANTIES, INCLUDING, BUT
 * NOT LIMITED TO, THE IMPLIED WARRANTIES OF MERCHANTABILITY AND
 * FITNESS FOR A PARTICULAR PURPOSE ARE DISCLAIMED. IN NO EVENT SHALL
 * THE COPYRIGHT HOLDER OR CONTRIBUTORS BE LIABLE FOR ANY DIRECT,
 * INDIRECT, INCIDENTAL, SPECIAL, EXEMPLARY, OR CONSEQUENTIAL DAMAGES
 * (INCLUDING, BUT NOT LIMITED TO, PROCUREMENT OF SUBSTITUTE GOODS OR
 * SERVICES; LOSS OF USE, DATA, OR PROFITS; OR BUSINESS INTERRUPTION)
 * HOWEVER CAUSED AND ON ANY THEORY OF LIABILITY, WHETHER IN CONTRACT,
 * STRICT LIABILITY, OR TORT (INCLUDING NEGLIGENCE OR OTHERWISE)
 * ARISING IN ANY WAY OUT OF THE USE OF THIS SOFTWARE, EVEN IF ADVISED
 * OF THE POSSIBILITY OF SUCH DAMAGE.
 *
 * @version $Id$
 -->
<project xmlns="http://maven.apache.org/POM/4.0.0" xmlns:xsi="http://www.w3.org/2001/XMLSchema-instance" xsi:schemaLocation="http://maven.apache.org/POM/4.0.0 http://maven.apache.org/maven-v4_0_0.xsd">
    <modelVersion>4.0.0</modelVersion>
    <groupId>com.qulice.plugin</groupId>
    <artifactId>codenarc-violations</artifactId>
    <version>1.0-SNAPSHOT</version>
    <packaging>pom</packaging>
    <name>codenarc-violations</name>

    <modules>
        <module>module</module>
    </modules>

    <build>
        <plugins>
            <plugin>
<<<<<<< HEAD
                <!--
                We can't keep this Groovy-violating script in source
                repository because Qulice will complain during static analysis
                validation in the main project
                -->
                <artifactId>maven-antrun-plugin</artifactId>
                <version>1.6</version>
                <executions>
                    <execution>
                        <phase>generate-test-resources</phase>
                        <configuration>
                            <target>
                                <echo message="println &quot;test&quot;;" file="${basedir}/src/script.groovy"/>
                                <echo message="println 'test'" file="${basedir}/src/test/ignore_script.groovy"/>
                            </target>
                        </configuration>
                        <goals>
                            <goal>run</goal>
                        </goals>
                    </execution>
                </executions>
            </plugin>
            <plugin>
=======
>>>>>>> 03dad398
                <groupId>com.qulice</groupId>
                <artifactId>qulice-maven-plugin</artifactId>
                <version>@project.version@</version>
                <executions>
                    <execution>
                        <configuration>
                            <excludes>
                                <exclude>codenarc:test/*.groovy</exclude>
                            </excludes>
                        </configuration>
                        <goals>
                            <goal>check</goal>
                        </goals>
                    </execution>
                </executions>
            </plugin>
        </plugins>
    </build>
</project><|MERGE_RESOLUTION|>--- conflicted
+++ resolved
@@ -46,7 +46,6 @@
     <build>
         <plugins>
             <plugin>
-<<<<<<< HEAD
                 <!--
                 We can't keep this Groovy-violating script in source
                 repository because Qulice will complain during static analysis
@@ -70,8 +69,6 @@
                 </executions>
             </plugin>
             <plugin>
-=======
->>>>>>> 03dad398
                 <groupId>com.qulice</groupId>
                 <artifactId>qulice-maven-plugin</artifactId>
                 <version>@project.version@</version>
