/**
 * Copyright (c) 2011-2016, Qulice.com
 * All rights reserved.
 *
 * Redistribution and use in source and binary forms, with or without
 * modification, are permitted provided that the following conditions
 * are met: 1) Redistributions of source code must retain the above
 * copyright notice, this list of conditions and the following
 * disclaimer. 2) Redistributions in binary form must reproduce the above
 * copyright notice, this list of conditions and the following
 * disclaimer in the documentation and/or other materials provided
 * with the distribution. 3) Neither the name of the Qulice.com nor
 * the names of its contributors may be used to endorse or promote
 * products derived from this software without specific prior written
 * permission.
 *
 * THIS SOFTWARE IS PROVIDED BY THE COPYRIGHT HOLDERS AND CONTRIBUTORS
 * "AS IS" AND ANY EXPRESS OR IMPLIED WARRANTIES, INCLUDING, BUT
 * NOT LIMITED TO, THE IMPLIED WARRANTIES OF MERCHANTABILITY AND
 * FITNESS FOR A PARTICULAR PURPOSE ARE DISCLAIMED. IN NO EVENT SHALL
 * THE COPYRIGHT HOLDER OR CONTRIBUTORS BE LIABLE FOR ANY DIRECT,
 * INDIRECT, INCIDENTAL, SPECIAL, EXEMPLARY, OR CONSEQUENTIAL DAMAGES
 * (INCLUDING, BUT NOT LIMITED TO, PROCUREMENT OF SUBSTITUTE GOODS OR
 * SERVICES; LOSS OF USE, DATA, OR PROFITS; OR BUSINESS INTERRUPTION)
 * HOWEVER CAUSED AND ON ANY THEORY OF LIABILITY, WHETHER IN CONTRACT,
 * STRICT LIABILITY, OR TORT (INCLUDING NEGLIGENCE OR OTHERWISE)
 * ARISING IN ANY WAY OUT OF THE USE OF THIS SOFTWARE, EVEN IF ADVISED
 * OF THE POSSIBILITY OF SUCH DAMAGE.
 */
package com.qulice.maven;

import com.qulice.spi.Validator;
import java.util.HashSet;
import java.util.Set;
import org.mockito.Mockito;

/**
 * Mocker of ValidatorsProvider.
 * @author Yegor Bugayenko (yegor@tpc2.com)
 * @version $Id$
 * @since 0.4
 */
final class ValidatorsProviderMocker {

    /**
     * List of external validators.
     */
<<<<<<< HEAD
    private final Set<Validator> external = new HashSet<Validator>();
=======
    private final transient Set<Validator> external = new HashSet<>();
>>>>>>> 6025159f

    /**
     * List of internal validators.
     */
<<<<<<< HEAD
    private final Set<MavenValidator> internal =
        new HashSet<MavenValidator>();
=======
    private final transient Set<MavenValidator> internal = new HashSet<>();
>>>>>>> 6025159f

    /**
     * With this external validator.
     * @param validator The validator
     * @return This object
     */
    public ValidatorsProviderMocker withExternal(final Validator validator) {
        this.external.add(validator);
        return this;
    }

    /**
     * With this external validator.
     * @param validator The validator
     * @return This object
     */
    public ValidatorsProviderMocker withInternal(
        final MavenValidator validator) {
        this.internal.add(validator);
        return this;
    }

    /**
     * Mock it.
     * @return The provider
     */
    public ValidatorsProvider mock() {
        final ValidatorsProvider provider =
            Mockito.mock(ValidatorsProvider.class);
        Mockito.doReturn(this.internal).when(provider).internal();
        Mockito.doReturn(this.external).when(provider).external();
        return provider;
    }

}<|MERGE_RESOLUTION|>--- conflicted
+++ resolved
@@ -45,21 +45,12 @@
     /**
      * List of external validators.
      */
-<<<<<<< HEAD
-    private final Set<Validator> external = new HashSet<Validator>();
-=======
-    private final transient Set<Validator> external = new HashSet<>();
->>>>>>> 6025159f
+    private final Set<Validator> external = new HashSet<>();
 
     /**
      * List of internal validators.
      */
-<<<<<<< HEAD
-    private final Set<MavenValidator> internal =
-        new HashSet<MavenValidator>();
-=======
-    private final transient Set<MavenValidator> internal = new HashSet<>();
->>>>>>> 6025159f
+    private final Set<MavenValidator> internal = new HashSet<>();
 
     /**
      * With this external validator.
