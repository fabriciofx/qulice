/**
 * Copyright (c) 2011-2015, Qulice.com
 * All rights reserved.
 *
 * Redistribution and use in source and binary forms, with or without
 * modification, are permitted provided that the following conditions
 * are met: 1) Redistributions of source code must retain the above
 * copyright notice, this list of conditions and the following
 * disclaimer. 2) Redistributions in binary form must reproduce the above
 * copyright notice, this list of conditions and the following
 * disclaimer in the documentation and/or other materials provided
 * with the distribution. 3) Neither the name of the Qulice.com nor
 * the names of its contributors may be used to endorse or promote
 * products derived from this software without specific prior written
 * permission.
 *
 * THIS SOFTWARE IS PROVIDED BY THE COPYRIGHT HOLDERS AND CONTRIBUTORS
 * "AS IS" AND ANY EXPRESS OR IMPLIED WARRANTIES, INCLUDING, BUT
 * NOT LIMITED TO, THE IMPLIED WARRANTIES OF MERCHANTABILITY AND
 * FITNESS FOR A PARTICULAR PURPOSE ARE DISCLAIMED. IN NO EVENT SHALL
 * THE COPYRIGHT HOLDER OR CONTRIBUTORS BE LIABLE FOR ANY DIRECT,
 * INDIRECT, INCIDENTAL, SPECIAL, EXEMPLARY, OR CONSEQUENTIAL DAMAGES
 * (INCLUDING, BUT NOT LIMITED TO, PROCUREMENT OF SUBSTITUTE GOODS OR
 * SERVICES; LOSS OF USE, DATA, OR PROFITS; OR BUSINESS INTERRUPTION)
 * HOWEVER CAUSED AND ON ANY THEORY OF LIABILITY, WHETHER IN CONTRACT,
 * STRICT LIABILITY, OR TORT (INCLUDING NEGLIGENCE OR OTHERWISE)
 * ARISING IN ANY WAY OUT OF THE USE OF THIS SOFTWARE, EVEN IF ADVISED
 * OF THE POSSIBILITY OF SUCH DAMAGE.
 */
package com.qulice.checkstyle;

import com.google.common.base.Joiner;
import com.qulice.spi.Environment;
import com.qulice.spi.ValidationException;
import java.io.File;
import java.io.StringWriter;
import org.apache.commons.io.IOUtils;
import org.apache.log4j.SimpleLayout;
import org.apache.log4j.WriterAppender;
import org.hamcrest.Matcher;
import org.hamcrest.MatcherAssert;
import org.hamcrest.Matchers;
import org.junit.Rule;
import org.junit.Test;

/**
 * Test case for {@link CheckstyleValidator} class.
 * @author Yegor Bugayenko (yegor@tpc2.com)
 * @version $Id$
 * @checkstyle MultipleStringLiterals (240 lines)
 */
public final class CheckstyleValidatorTest {

    /**
     * Name of property to set to change location of the license.
     */
    private static final String LICENSE_PROP = "license";

    /**
     * Directory with classes.
     */
    private static final String DIRECTORY = "src/main/java/foo";

    /**
     * License text.
     */
    private static final String LICENSE = "Hello.";

    /**
     * License rule.
     * @checkstyle VisibilityModifierCheck (5 lines)
     */
    @Rule
    public final transient LicenseRule rule = new LicenseRule();

    /**
     * CheckstyleValidator can catch checkstyle violations.
     * @throws Exception If something wrong happens inside
     */
    @Test(expected = ValidationException.class)
    public void catchesCheckstyleViolationsInLicense() throws Exception {
        final Environment.Mock mock = new Environment.Mock();
        final File license = this.rule.savePackageInfo(
            new File(mock.basedir(), CheckstyleValidatorTest.DIRECTORY)
        ).withLines(new String[] {"License-1.", "", "License-2."})
            .withEol("\n")
            .file();
        final String content =
            // @checkstyle StringLiteralsConcatenation (4 lines)
            // @checkstyle RegexpSingleline (1 line)
            "/**\n * License-1.\n *\n * License-2.\n */\n"
            + "package foo;\n"
            + "public class Foo { }\n";
        final Environment env = mock.withParam(
            CheckstyleValidatorTest.LICENSE_PROP,
            this.toURL(license)
        ).withFile("src/main/java/foo/Foo.java", content);
        new CheckstyleValidator().validate(env);
    }

    /**
     * CheckstyleValidator can accept instance method references.
     * @throws Exception In case of error
     */
    @Test
    public void acceptsInstanceMethodReferences() throws Exception {
        final Environment.Mock mock = new Environment.Mock();
        final File license = this.rule.savePackageInfo(
            new File(mock.basedir(), CheckstyleValidatorTest.DIRECTORY)
        ).withLines(new String[] {CheckstyleValidatorTest.LICENSE})
            .withEol("\n")
            .file();
        final String content = Joiner.on("\n").join(
            "/**",
            " * Hello.",
            " */",
            "package foo;",
            "/**",
            " * Simple.",
            " * @version $Id $",
            " * @author John Smith (john@example.com)",
            " */",
            "public final class Main {",
            "    /**",
            "     * Start. Check fails in this method.",
            "     */",
            "    private void start() {",
            "        Collections.singletonList(\"1\")",
            "            .forEach(this::doSomething);",
            "    }",
            "    /**",
            "     * Method to be referenced.",
            "     * @param value Value to print",
            "     */",
            "    private void doSomething(final String value) {",
            "        System.out.println(value);",
            "    }",
            "}",
            ""
        );
        final StringWriter writer = new StringWriter();
        org.apache.log4j.Logger.getRootLogger().addAppender(
            new WriterAppender(new SimpleLayout(), writer)
        );
        final Environment env = mock.withParam(
            CheckstyleValidatorTest.LICENSE_PROP,
            this.toURL(license)
        ).withFile("src/main/java/foo/Main.java", content);
        new CheckstyleValidator().validate(env);
        MatcherAssert.assertThat(
            writer.toString(),
            Matchers.containsString("No Checkstyle violations found")
        );
    }

    /**
     * CheckstyleValidator can report error when parameter object is not
     * documented.
     * @throws Exception In case of error
     */
    @Test
    public void reportsErrorWhenParameterObjectIsNotDocumented()
        throws Exception {
        final Environment.Mock mock = new Environment.Mock();
        final File license = this.rule.savePackageInfo(
            new File(mock.basedir(), CheckstyleValidatorTest.DIRECTORY)
        ).withLines(new String[] {CheckstyleValidatorTest.LICENSE})
            .withEol("\n").file();
        final StringWriter writer = new StringWriter();
        org.apache.log4j.Logger.getRootLogger().addAppender(
            new WriterAppender(new SimpleLayout(), writer)
        );
        final String name = "ParametrizedClass.java";
        final Environment env = mock.withParam(
            CheckstyleValidatorTest.LICENSE_PROP,
            this.toURL(license)
        )
            .withFile(
                String.format("src/main/java/foo/%s", name),
                IOUtils.toString(
                    this.getClass().getResourceAsStream(name)
                )
            );
        boolean valid = true;
        try {
            new CheckstyleValidator().validate(env);
        } catch (final ValidationException ex) {
            valid = false;
        }
        MatcherAssert.assertThat(valid, Matchers.is(false));
        MatcherAssert.assertThat(
            writer.toString(),
            Matchers.containsString(
                "Type Javadoc comment is missing an @param <T> tag."
            )
        );
    }

    /**
     * CheckstyleValidator can accept default methods with final modifiers.
     * @throws Exception In case of error
     */
    @Test
    public void acceptsDefaultMethodsWithFinalModifiers() throws Exception {
        this.validateCheckstyle(
            "DefaultMethods.java", true,
            Matchers.containsString("No Checkstyle violations found")
        );
    }

    /**
<<<<<<< HEAD
     * CheckstyleValidator can accept author which has only a single name.
     * This is to support case where authro wants to use a nick instead of
     * first and last name.
     * @throws Exception In case of error
     */
    @Test
    public void acceptsSingleNameAuthor() throws Exception {
        this.validateCheckstyle(
            "AuthorTag.java", true,
=======
     * CheckstyleValidator can accept constant used in method annotation.
     * @throws Exception In case of error
     * @todo #447:30min Right now ConstantUsageCheck takes into account
     *  usage of constants inside method annotations, add handling of constants
     *  used in field and class annotations.
     */
    @Test
    public void acceptsConstantUsedInMethodAnnotation() throws Exception {
        this.validateCheckstyle(
            "AnnotationConstant.java", true,
>>>>>>> 4013f9b6
            Matchers.containsString("No Checkstyle violations found")
        );
    }

    /**
     * CheckstyleValidator can allow constructor parameters named just like
     * fields.
     * @throws Exception In case of error
     */
    @Test
    public void acceptsConstructorParametersNamedJustLikeFields()
        throws Exception {
        this.validateCheckstyle(
            "ConstructorParams.java", false,
            Matchers.allOf(
                Matchers.containsString(
                    "ConstructorParams.java[30]: 'number' hides a field."
                ),
                Matchers.not(
                    Matchers.containsString(
                        "ConstructorParams.java[21]: 'number' hides a field."
                    )
                )
            )
        );
    }

    /**
     * CheckstyleValidator will fail if  Windows EOL-s are used.
     * @throws Exception If something wrong happens inside
     */
    @Test(expected = ValidationException.class)
    public void passesWindowsEndsOfLineWithoutException() throws Exception {
        final Environment.Mock mock = new Environment.Mock();
        final File license = this.rule.savePackageInfo(
            new File(mock.basedir(), CheckstyleValidatorTest.DIRECTORY)
        ).withLines(new String[] {"Hello.", "", "World."})
            .withEol("\r\n")
            .file();
        final String content =
            // @checkstyle StringLiteralsConcatenation (12 lines)
            "/**\r\n"
            + " * Hello.\r\n"
            + " *\r\n"
            + " * World.\r\n"
            + " */\r\n"
            + "package foo;\r\n"
            + "/**\r\n"
            + " * Simple class.\r\n"
            + " * @version $Id $\r\n"
            + " * @author John Doe (john@qulice.com)\r\n"
            + " */\r\n"
            + "public class Main { }\r\n";
        final Environment env = mock.withParam(
            CheckstyleValidatorTest.LICENSE_PROP,
            this.toURL(license)
        ).withFile("src/main/java/foo/Main.java", content);
        new CheckstyleValidator().validate(env);
    }

    /**
     * Fail validation with Windows-style formatting of the license and
     * Linux-style formatting of the sources.
     * @throws Exception If something wrong happens inside
     */
    @Test(expected = ValidationException.class)
    public void testWindowsEndsOfLineWithLinuxSources() throws Exception {
        final Environment.Mock mock = new Environment.Mock();
        final File license = this.rule.savePackageInfo(
            new File(mock.basedir(), CheckstyleValidatorTest.DIRECTORY)
        ).withLines(new String[] {"Welcome.", "", "Friend."})
            .withEol("\r\n")
            .file();
        final String content =
            // @checkstyle MultipleStringLiterals (11 lines)
            "/**\n"
            + " * Welcome.\n"
            + " *\n"
            + " * Friend.\n"
            + " */\n"
            + "package foo;\n"
            + "/**\n"
            + " * Just a simple class.\n"
            + " * @version $Id $\n"
            + " * @author Alex Doe (alex@qulice.com)\n"
            + " */\n"
            + "public class Bar { }" + System.getProperty("line.separator");
        final Environment env = mock
            .withFile("src/main/java/foo/Bar.java", content)
            .withParam(
                CheckstyleValidatorTest.LICENSE_PROP,
                this.toURL(license)
            );
        new CheckstyleValidator().validate(env);
    }

    /**
     * Convert file name to URL.
     * @param file The file
     * @return The URL
     */
    private String toURL(final File file) {
        return String.format("file:%s", file);
    }

    /**
     * Validates that checkstyle reported given violation.
     * @param file File to check.
     * @param result Expected validation result.
     * @param matcher Matcher to call on checkstyle output.
     * @throws Exception In case of error
     */
    private void validateCheckstyle(final String file, final boolean result,
        final Matcher<String> matcher) throws Exception {
        final Environment.Mock mock = new Environment.Mock();
        final File license = this.rule.savePackageInfo(
            new File(mock.basedir(), CheckstyleValidatorTest.DIRECTORY)
        ).withLines(new String[] {CheckstyleValidatorTest.LICENSE})
            .withEol("\n").file();
        final StringWriter writer = new StringWriter();
        org.apache.log4j.Logger.getRootLogger().addAppender(
            new WriterAppender(new SimpleLayout(), writer)
        );
        final Environment env = mock.withParam(
            CheckstyleValidatorTest.LICENSE_PROP,
            this.toURL(license)
        )
            .withFile(
                String.format("src/main/java/foo/%s", file),
                IOUtils.toString(
                    this.getClass().getResourceAsStream(file)
                )
            );
        boolean valid = true;
        try {
            new CheckstyleValidator().validate(env);
        } catch (final ValidationException ex) {
            valid = false;
        }
        MatcherAssert.assertThat(valid, Matchers.is(result));
        MatcherAssert.assertThat(writer.toString(), matcher);
    }
}<|MERGE_RESOLUTION|>--- conflicted
+++ resolved
@@ -209,7 +209,6 @@
     }
 
     /**
-<<<<<<< HEAD
      * CheckstyleValidator can accept author which has only a single name.
      * This is to support case where authro wants to use a nick instead of
      * first and last name.
@@ -219,7 +218,11 @@
     public void acceptsSingleNameAuthor() throws Exception {
         this.validateCheckstyle(
             "AuthorTag.java", true,
-=======
+            Matchers.containsString("No Checkstyle violations found")
+        );
+    }
+
+    /**
      * CheckstyleValidator can accept constant used in method annotation.
      * @throws Exception In case of error
      * @todo #447:30min Right now ConstantUsageCheck takes into account
@@ -230,7 +233,6 @@
     public void acceptsConstantUsedInMethodAnnotation() throws Exception {
         this.validateCheckstyle(
             "AnnotationConstant.java", true,
->>>>>>> 4013f9b6
             Matchers.containsString("No Checkstyle violations found")
         );
     }
