/**
 * Copyright (c) 2011-2016, Qulice.com
 * All rights reserved.
 *
 * Redistribution and use in source and binary forms, with or without
 * modification, are permitted provided that the following conditions
 * are met: 1) Redistributions of source code must retain the above
 * copyright notice, this list of conditions and the following
 * disclaimer. 2) Redistributions in binary form must reproduce the above
 * copyright notice, this list of conditions and the following
 * disclaimer in the documentation and/or other materials provided
 * with the distribution. 3) Neither the name of the Qulice.com nor
 * the names of its contributors may be used to endorse or promote
 * products derived from this software without specific prior written
 * permission.
 *
 * THIS SOFTWARE IS PROVIDED BY THE COPYRIGHT HOLDERS AND CONTRIBUTORS
 * "AS IS" AND ANY EXPRESS OR IMPLIED WARRANTIES, INCLUDING, BUT
 * NOT LIMITED TO, THE IMPLIED WARRANTIES OF MERCHANTABILITY AND
 * FITNESS FOR A PARTICULAR PURPOSE ARE DISCLAIMED. IN NO EVENT SHALL
 * THE COPYRIGHT HOLDER OR CONTRIBUTORS BE LIABLE FOR ANY DIRECT,
 * INDIRECT, INCIDENTAL, SPECIAL, EXEMPLARY, OR CONSEQUENTIAL DAMAGES
 * (INCLUDING, BUT NOT LIMITED TO, PROCUREMENT OF SUBSTITUTE GOODS OR
 * SERVICES; LOSS OF USE, DATA, OR PROFITS; OR BUSINESS INTERRUPTION)
 * HOWEVER CAUSED AND ON ANY THEORY OF LIABILITY, WHETHER IN CONTRACT,
 * STRICT LIABILITY, OR TORT (INCLUDING NEGLIGENCE OR OTHERWISE)
 * ARISING IN ANY WAY OUT OF THE USE OF THIS SOFTWARE, EVEN IF ADVISED
 * OF THE POSSIBILITY OF SUCH DAMAGE.
 */
package com.qulice.checkstyle;

import com.puppycrawl.tools.checkstyle.Checker;
import com.puppycrawl.tools.checkstyle.ConfigurationLoader;
import com.puppycrawl.tools.checkstyle.PropertiesExpander;
import com.puppycrawl.tools.checkstyle.api.AuditEvent;
import com.puppycrawl.tools.checkstyle.api.AuditListener;
import java.io.File;
import java.util.ArrayList;
import java.util.Collection;
import java.util.LinkedList;
import java.util.List;
import java.util.Properties;
import org.apache.commons.io.IOUtils;
import org.apache.commons.lang3.StringUtils;
import org.hamcrest.MatcherAssert;
import org.hamcrest.Matchers;
import org.junit.Test;
import org.junit.runner.RunWith;
import org.junit.runners.Parameterized;
import org.mockito.Mockito;
import org.mockito.invocation.InvocationOnMock;
import org.mockito.stubbing.Answer;
import org.xml.sax.InputSource;

/**
 * Integration test case for all checkstyle checks.
 * @author Yegor Bugayenko (yegor@tpc2.com)
 * @version $Id$
 * @since 0.3
 */
@RunWith(Parameterized.class)
public final class ChecksTest {

    /**
     * Directories where test scripts are located.
     */
    private static final String[] CHECKS = {
        "MethodsOrderCheck",
        "MultilineJavadocTagsCheck",
        "StringLiteralsConcatenationCheck",
        "EmptyLinesCheck",
        "ImportCohesionCheck",
        "JavadocTagsCheck",
        "BracketsStructureCheck",
        "CurlyBracketsStructureCheck",
        "JavadocLocationCheck",
        "MethodBodyCommentsCheck",
        "RequireThisCheck",
        "ProtectedMethodInFinalClassCheck",
        "NoJavadocForOverriddenMethodsCheck",
        "NonStaticMethodCheck",
        "ConstantUsageCheck",
        "JavadocEmptyLineCheck",
    };

    /**
     * Current directory we're working with.
     */
    private final String dir;

    /**
     * Public ctor.
     * @param name The name of the check to work with
     */
    public ChecksTest(final String name) {
        this.dir = String.format("ChecksTest/%s", name);
    }

    /**
     * Returns full list of checks.
     * @return The list
     */
    @Parameterized.Parameters
    @SuppressWarnings("PMD.AvoidInstantiatingObjectsInLoops")
    public static Collection<Object[]> dirs() {
        final Collection<Object[]> dirs = new LinkedList<>();
        for (final String url : ChecksTest.CHECKS) {
            dirs.add(new Object[] {url});
        }
        return dirs;
    }

    /**
     * Test checkstyle for true positive.
     * @throws Exception If something goes wrong
     */
    @Test
    public void testCheckstyleTruePositive() throws Exception {
        final AuditListener listener = Mockito.mock(AuditListener.class);
        final Collector collector = new ChecksTest.Collector();
        Mockito.doAnswer(collector).when(listener)
            .addError(Mockito.any(AuditEvent.class));
        this.check("/Invalid.java", listener);
        final String[] violations = StringUtils.split(
            IOUtils.toString(
                this.getClass().getResourceAsStream(
                    String.format("%s/violations.txt", this.dir)
                )
            ),
            "\n"
        );
        for (final String line : violations) {
            final String[] sectors = StringUtils.split(line, ":");
            final Integer pos = Integer.valueOf(sectors[0]);
            final String needle = sectors[1].trim();
            MatcherAssert.assertThat(
                collector.has(pos, needle),
                Matchers.describedAs(
                    String.format(
                        "Line no.%d ('%s') not reported by %s: '%s'",
                        pos,
                        needle,
                        this.dir,
                        collector.summary()
                    ),
                    Matchers.is(true)
                )
            );
        }
    }

    /**
     * Test checkstyle for true negative.
     * @throws Exception If something goes wrong
     */
    @Test
    public void testCheckstyleTrueNegative() throws Exception {
        final AuditListener listener = Mockito.mock(AuditListener.class);
        final Collector collector = new ChecksTest.Collector();
        Mockito.doAnswer(collector).when(listener)
            .addError(Mockito.any(AuditEvent.class));
        this.check("/Valid.java", listener);
        MatcherAssert.assertThat(collector.summary(), Matchers.equalTo(""));
        Mockito.verify(listener, Mockito.times(0))
            .addError(Mockito.any(AuditEvent.class));
    }

    /**
     * Check one file.
     * @param name The name of the check
     * @param listener The listener
     * @throws Exception If something goes wrong inside
     */
    private void check(final String name, final AuditListener listener)
        throws Exception {
        final Checker checker = new Checker();
        final InputSource src = new InputSource(
            this.getClass().getResourceAsStream(
                String.format("%s/config.xml", this.dir)
            )
        );
        checker.setClassLoader(Thread.currentThread().getContextClassLoader());
        checker.setModuleClassLoader(
            Thread.currentThread().getContextClassLoader()
        );
        checker.configure(
            ConfigurationLoader.loadConfiguration(
                src,
                new PropertiesExpander(new Properties()),
                true
            )
        );
        final List<File> files = new ArrayList<>(0);
        files.add(
            new File(
                this.getClass().getResource(
                    String.format("%s%s", this.dir, name)
                ).getFile()
            )
        );
        checker.addListener(listener);
        checker.process(files);
        checker.destroy();
    }

    /**
     * Mocked collector of checkstyle events.
     */
    private static class Collector implements Answer<Object> {
        /**
         * List of events received.
         */
<<<<<<< HEAD
        private final List<AuditEvent> events =
            new LinkedList<AuditEvent>();
=======
        private final transient List<AuditEvent> events = new LinkedList<>();
>>>>>>> 6025159f
        @Override
        public Object answer(final InvocationOnMock invocation) {
            this.events.add((AuditEvent) invocation.getArguments()[0]);
            return null;
        }
        /**
         * Do we have this message for this line?
         * @param line The number of the line
         * @param msg The message we're looking for
         * @return This message was reported for the give line?
         */
        public boolean has(final Integer line, final String msg) {
            boolean has = false;
            for (final AuditEvent event : this.events) {
                if (event.getLine() == line && event.getMessage().equals(msg)) {
                    has = true;
                    break;
                }
            }
            return has;
        }
        /**
         * Returns full summary.
         * @return The test summary of all events
         */
        public String summary() {
            final List<String> msgs = new LinkedList<>();
            for (final AuditEvent event : this.events) {
                msgs.add(
                    String.format(
                        "%s:%s",
                        event.getLine(),
                        event.getMessage()
                    )
                );
            }
            return StringUtils.join(msgs, "; ");
        }
    }

}<|MERGE_RESOLUTION|>--- conflicted
+++ resolved
@@ -210,12 +210,7 @@
         /**
          * List of events received.
          */
-<<<<<<< HEAD
-        private final List<AuditEvent> events =
-            new LinkedList<AuditEvent>();
-=======
-        private final transient List<AuditEvent> events = new LinkedList<>();
->>>>>>> 6025159f
+        private final List<AuditEvent> events = new LinkedList<>();
         @Override
         public Object answer(final InvocationOnMock invocation) {
             this.events.add((AuditEvent) invocation.getArguments()[0]);
