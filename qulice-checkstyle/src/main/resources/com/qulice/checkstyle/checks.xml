--- conflicted
+++ resolved
@@ -418,11 +418,8 @@
         <module name="com.qulice.checkstyle.FinalSemicolonInTryWithResourcesCheck"/>
         <module name="com.qulice.checkstyle.JavadocEmptyLineCheck"/>
         <module name="com.qulice.checkstyle.DiamondOperatorCheck"/>
-<<<<<<< HEAD
         <module name="com.qulice.checkstyle.JavadocParameterOrderCheck"/>
-=======
         <module name="com.qulice.checkstyle.JavadocTagsCheck"/>
->>>>>>> abea1d59
     </module>
 
     <!--
