/**
 * Copyright (c) 2011-2016, Qulice.com
 * All rights reserved.
 *
 * Redistribution and use in source and binary forms, with or without
 * modification, are permitted provided that the following conditions
 * are met: 1) Redistributions of source code must retain the above
 * copyright notice, this list of conditions and the following
 * disclaimer. 2) Redistributions in binary form must reproduce the above
 * copyright notice, this list of conditions and the following
 * disclaimer in the documentation and/or other materials provided
 * with the distribution. 3) Neither the name of the Qulice.com nor
 * the names of its contributors may be used to endorse or promote
 * products derived from this software without specific prior written
 * permission.
 *
 * THIS SOFTWARE IS PROVIDED BY THE COPYRIGHT HOLDERS AND CONTRIBUTORS
 * "AS IS" AND ANY EXPRESS OR IMPLIED WARRANTIES, INCLUDING, BUT
 * NOT LIMITED TO, THE IMPLIED WARRANTIES OF MERCHANTABILITY AND
 * FITNESS FOR A PARTICULAR PURPOSE ARE DISCLAIMED. IN NO EVENT SHALL
 * THE COPYRIGHT HOLDER OR CONTRIBUTORS BE LIABLE FOR ANY DIRECT,
 * INDIRECT, INCIDENTAL, SPECIAL, EXEMPLARY, OR CONSEQUENTIAL DAMAGES
 * (INCLUDING, BUT NOT LIMITED TO, PROCUREMENT OF SUBSTITUTE GOODS OR
 * SERVICES; LOSS OF USE, DATA, OR PROFITS; OR BUSINESS INTERRUPTION)
 * HOWEVER CAUSED AND ON ANY THEORY OF LIABILITY, WHETHER IN CONTRACT,
 * STRICT LIABILITY, OR TORT (INCLUDING NEGLIGENCE OR OTHERWISE)
 * ARISING IN ANY WAY OUT OF THE USE OF THIS SOFTWARE, EVEN IF ADVISED
 * OF THE POSSIBILITY OF SUCH DAMAGE.
 */
package com.qulice.ant;

import com.jcabi.log.Logger;
import com.qulice.checkstyle.CheckstyleValidator;
import com.qulice.codenarc.CodeNarcValidator;
import com.qulice.findbugs.FindBugsValidator;
import com.qulice.pmd.PmdValidator;
import com.qulice.spi.Environment;
import com.qulice.spi.ResourceValidator;
import com.qulice.spi.ValidationException;
import com.qulice.spi.Validator;
import com.qulice.spi.Violation;
import com.qulice.xml.XmlValidator;
import java.io.File;
import java.util.Collection;
import java.util.LinkedList;
import org.apache.tools.ant.BuildException;
import org.apache.tools.ant.Task;
import org.apache.tools.ant.types.Path;

/**
 * Ant Task for Qulice.
 *
 * @author Yuriy Alevohin (alevohin@mail.ru)
 * @version $Id$
 * @since 0.13
 * @checkstyle ClassDataAbstractionCouplingCheck (170 lines)
 */
public final class QuliceTask extends Task {

    /**
     * Sources dirs.
     */
    private Path sources;

    /**
     * Classes dir (only one dir is supported).
     */
    private File classes;

    /**
     * Classpath dirs and files.
     */
    private Path classpath;

    /**
     * Set source dirs.
     * @param srcdr Source dirs
     */
    public void setSrcdir(final Path srcdr) {
        this.sources = srcdr;
    }

    /**
     * Set classes dir.
     * @param clssedr Classes dir
     */
    public void setClassesdir(final File clssedr) {
        this.classes = clssedr;
    }

    /**
     * Set classpath.
     * @param clsspth Classpath
     */
    public void setClasspath(final Path clsspth) {
        this.classpath = clsspth;
    }

    @Override
    public void execute() {
        super.execute();
        final Environment env = this.environment();
        try {
            final long start = System.nanoTime();
            QuliceTask.validate(env);
            Logger.info(
                this,
                "Qulice quality check completed in %[nano]s",
                System.nanoTime() - start
            );
        } catch (final ValidationException ex) {
            Logger.info(
                this,
                "Read our quality policy: http://www.qulice.com/quality.html"
            );
            throw new BuildException("Failure", ex);
        }
    }

    /**
     * Create Environment.
     * @return Environment.
     */
    private Environment environment() {
        if (this.sources == null) {
            throw new BuildException("srcdir not defined for QuliceTask");
        }
        if (this.classes == null) {
            throw new BuildException("classesdir not defined for QuliceTask");
        }
        if (this.classpath == null) {
            throw new BuildException("classpath not defined for QuliceTask");
        }
        return new AntEnvironment(
            this.getProject(),
            this.sources,
            this.classes,
            this.classpath
        );
    }

    /**
     * Validate and throws exception if there are any problems.
     * @param env Environment
     * @throws ValidationException If there are any problems.
     */
    private static void validate(final Environment env)
        throws ValidationException {
        final Collection<Violation> results = new LinkedList<>();
        for (final File file : env.files("*.*")) {
            for (final ResourceValidator validator
                : QuliceTask.validators(env)) {
                results.addAll(validator.validate(file));
            }
        }
        for (final Violation result : results) {
            Logger.info(
                QuliceTask.class, "%s: %s", result.file(), result.message()
            );
        }
        for (final Validator validator : QuliceTask.validators()) {
            validator.validate(env);
        }
    }

    /**
     * Create collection of validators.
     * @return Collection of validators.
     */
    private static Collection<Validator> validators() {
<<<<<<< HEAD
        final Collection<Validator> validators = new LinkedList<Validator>();
        validators.add(new PmdValidator());
=======
        final Collection<Validator> validators = new LinkedList<>();
        validators.add(new PMDValidator());
>>>>>>> 6025159f
        validators.add(new FindBugsValidator());
        validators.add(new XmlValidator());
        validators.add(new CodeNarcValidator());
        return validators;
    }

    /**
     * Create collection of validators.
     * @param env Environment to use.
     * @return Collection of validators.
     */
    private static Collection<ResourceValidator> validators(
        final Environment env) {
        final Collection<ResourceValidator> validators = new LinkedList<>();
        validators.add(new CheckstyleValidator(env));
        return validators;
    }
}<|MERGE_RESOLUTION|>--- conflicted
+++ resolved
@@ -168,13 +168,8 @@
      * @return Collection of validators.
      */
     private static Collection<Validator> validators() {
-<<<<<<< HEAD
-        final Collection<Validator> validators = new LinkedList<Validator>();
+        final Collection<Validator> validators = new LinkedList<>();
         validators.add(new PmdValidator());
-=======
-        final Collection<Validator> validators = new LinkedList<>();
-        validators.add(new PMDValidator());
->>>>>>> 6025159f
         validators.add(new FindBugsValidator());
         validators.add(new XmlValidator());
         validators.add(new CodeNarcValidator());
