--- conflicted
+++ resolved
@@ -69,11 +69,8 @@
         "JavadocTagsCheck",
         "PuzzleFormatCheck",
         "CascadeIndentationCheck",
-<<<<<<< HEAD
         "BracketsStructureCheck",
-=======
         "ConstantUsageCheck",
->>>>>>> a44147ad
     };
 
     /**
